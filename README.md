--- conflicted
+++ resolved
@@ -1,20 +1,9 @@
 # MoFaSGD: Low-rank Momentum Factorization for Memory Efficient Training
 
-<<<<<<< HEAD
 This repository contains the official implementation of the paper **"Low-rank Momentum Factorization for Memory Efficient Training"** ([TMLR, 2025](https://openreview.net/forum?id=W3D3TVo9a3)). We introduce MoFaSGD, a memory-efficient optimizer that maintains a dynamically updated low-rank SVD representation of the first-order momentum, closely approximating its full-rank counterpart throughout training. This factorization enables a memory-efficient fine-tuning method that adaptively updates the optimization subspace at each iteration.
-=======
-[![GitHub Repo stars](https://img.shields.io/github/stars/hiyouga/LLaMA-Factory?style=social)](https://github.com/hiyouga/LLaMA-Factory/stargazers)
-[![GitHub last commit](https://img.shields.io/github/last-commit/hiyouga/LLaMA-Factory)](https://github.com/hiyouga/LLaMA-Factory/commits/main)
-[![GitHub contributors](https://img.shields.io/github/contributors/hiyouga/LLaMA-Factory?color=orange)](https://github.com/hiyouga/LLaMA-Factory/graphs/contributors)
-[![GitHub workflow](https://github.com/hiyouga/LLaMA-Factory/actions/workflows/tests.yml/badge.svg)](https://github.com/hiyouga/LLaMA-Factory/actions/workflows/tests.yml)
-[![PyPI](https://img.shields.io/pypi/v/llamafactory)](https://pypi.org/project/llamafactory/)
-[![Citation](https://img.shields.io/badge/citation-651-green)](https://scholar.google.com/scholar?cites=12620864006390196564)
-[![Docker Pulls](https://img.shields.io/docker/pulls/hiyouga/llamafactory)](https://hub.docker.com/r/hiyouga/llamafactory/tags)
->>>>>>> f00742b0
 
 Our work demonstrates that MoFaSGD achieves a competitive trade-off between memory reduction and performance compared to state-of-the-art low-rank optimization methods like LoRA and GaLore, as well as full-parameter fine-tuning with AdamW.
 
-<<<<<<< HEAD
 ## Acknowledgement
 
 This work is built upon the excellent [LLaMA-Factory](https://github.com/hiyouga/LLaMA-Factory) repository. We thank the authors for their wonderful work and for making their code publicly available.
@@ -24,173 +13,6 @@
 - **Memory-Efficient Training**: Fine-tune large language models with significantly less memory, comparable to LoRA.
 - **Dynamic Subspace Updates**: Adaptively updates the optimization subspace at each iteration for better performance.
 - **Full-Parameter Updates**: Enables full-parameter updates while operating in a lower-dimensional space.
-=======
-[![Open in Colab](https://colab.research.google.com/assets/colab-badge.svg)](https://colab.research.google.com/drive/1eRTPn37ltBbYsISy9Aw2NuI2Aq5CQrD9?usp=sharing)
-[![Open in DSW](https://gallery.pai-ml.com/assets/open-in-dsw.svg)](https://gallery.pai-ml.com/#/preview/deepLearning/nlp/llama_factory)
-[![Open in Alaya](assets/alaya_new.svg)](https://docs.alayanew.com/docs/documents/newActivities/llamafactory/?utm_source=LLaMA-Factory)
-[![Open in Spaces](https://img.shields.io/badge/🤗-Open%20in%20Spaces-blue)](https://huggingface.co/spaces/hiyouga/LLaMA-Board)
-[![Open in Studios](https://img.shields.io/badge/ModelScope-Open%20in%20Studios-blue)](https://modelscope.cn/studios/hiyouga/LLaMA-Board)
-[![Open in Novita](https://img.shields.io/badge/Novita-Deploy%20Template-blue)](https://novita.ai/templates-library/105981?sharer=88115474-394e-4bda-968e-b88e123d0c47)
-
-### Used by [Amazon](https://aws.amazon.com/cn/blogs/machine-learning/how-apoidea-group-enhances-visual-information-extraction-from-banking-documents-with-multimodal-models-using-llama-factory-on-amazon-sagemaker-hyperpod/), [NVIDIA](https://developer.nvidia.com/rtx/ai-toolkit), [Aliyun](https://help.aliyun.com/zh/pai/use-cases/fine-tune-a-llama-3-model-with-llama-factory), etc.
-
-<div align="center" markdown="1">
-
-### Supporters ❤️
-
-<a href="https://warp.dev/llama-factory">
-    <img alt="Warp sponsorship" width="400" src="https://github.com/user-attachments/assets/ab8dd143-b0fd-4904-bdc5-dd7ecac94eae">
-</a>
-
-#### [Warp, the agentic terminal for developers](https://warp.dev/llama-factory)
-
-[Available for MacOS, Linux, & Windows](https://warp.dev/llama-factory)
-
-----
-
-### Easily fine-tune 100+ large language models with zero-code [CLI](#quickstart) and [Web UI](#fine-tuning-with-llama-board-gui-powered-by-gradio)
-
-![GitHub Trend](https://trendshift.io/api/badge/repositories/4535)
-
-</div>
-
-👋 Join our [WeChat group](assets/wechat.jpg), [NPU user group](assets/wechat_npu.jpg) or [Alaya NeW user group](assets/wechat_alaya.png).
-
-\[ English | [中文](README_zh.md) \]
-
-**Fine-tuning a large language model can be easy as...**
-
-https://github.com/user-attachments/assets/3991a3a8-4276-4d30-9cab-4cb0c4b9b99e
-
-Choose your path:
-
-- **Documentation (WIP)**: https://llamafactory.readthedocs.io/en/latest/
-- **Documentation (AMD GPU)**: https://rocm.docs.amd.com/projects/ai-developer-hub/en/latest/notebooks/fine_tune/llama_factory_llama3.html
-- **Colab (free)**: https://colab.research.google.com/drive/1eRTPn37ltBbYsISy9Aw2NuI2Aq5CQrD9?usp=sharing
-- **Local machine**: Please refer to [usage](#getting-started)
-- **PAI-DSW (free trial)**: https://gallery.pai-ml.com/#/preview/deepLearning/nlp/llama_factory
-- **Alaya NeW (cloud GPU deal)**: https://docs.alayanew.com/docs/documents/useGuide/LLaMAFactory/mutiple/?utm_source=LLaMA-Factory
-
-> [!NOTE]
-> Except for the above links, all other websites are unauthorized third-party websites. Please carefully use them.
-
-## Table of Contents
-
-- [Features](#features)
-- [Blogs](#blogs)
-- [Changelog](#changelog)
-- [Supported Models](#supported-models)
-- [Supported Training Approaches](#supported-training-approaches)
-- [Provided Datasets](#provided-datasets)
-- [Requirement](#requirement)
-- [Getting Started](#getting-started)
-  - [Installation](#installation)
-  - [Data Preparation](#data-preparation)
-  - [Quickstart](#quickstart)
-  - [Fine-Tuning with LLaMA Board GUI](#fine-tuning-with-llama-board-gui-powered-by-gradio)
-  - [Build Docker](#build-docker)
-  - [Deploy with OpenAI-style API and vLLM](#deploy-with-openai-style-api-and-vllm)
-  - [Download from ModelScope Hub](#download-from-modelscope-hub)
-  - [Download from Modelers Hub](#download-from-modelers-hub)
-  - [Use W&B Logger](#use-wb-logger)
-  - [Use SwanLab Logger](#use-swanlab-logger)
-- [Projects using LLaMA Factory](#projects-using-llama-factory)
-- [License](#license)
-- [Citation](#citation)
-- [Acknowledgement](#acknowledgement)
-
-## Features
-
-- **Various models**: LLaMA, LLaVA, Mistral, Mixtral-MoE, Qwen, Qwen2-VL, DeepSeek, Yi, Gemma, ChatGLM, Phi, etc.
-- **Integrated methods**: (Continuous) pre-training, (multimodal) supervised fine-tuning, reward modeling, PPO, DPO, KTO, ORPO, etc.
-- **Scalable resources**: 16-bit full-tuning, freeze-tuning, LoRA and 2/3/4/5/6/8-bit QLoRA via AQLM/AWQ/GPTQ/LLM.int8/HQQ/EETQ.
-- **Advanced algorithms**: [GaLore](https://github.com/jiaweizzhao/GaLore), [BAdam](https://github.com/Ledzy/BAdam), [APOLLO](https://github.com/zhuhanqing/APOLLO), [Adam-mini](https://github.com/zyushun/Adam-mini), [Muon](https://github.com/KellerJordan/Muon), DoRA, LongLoRA, LLaMA Pro, Mixture-of-Depths, LoRA+, LoftQ and PiSSA.
-- **Practical tricks**: [FlashAttention-2](https://github.com/Dao-AILab/flash-attention), [Unsloth](https://github.com/unslothai/unsloth), [Liger Kernel](https://github.com/linkedin/Liger-Kernel), RoPE scaling, NEFTune and rsLoRA.
-- **Wide tasks**: Multi-turn dialogue, tool using, image understanding, visual grounding, video recognition, audio understanding, etc.
-- **Experiment monitors**: LlamaBoard, TensorBoard, Wandb, MLflow, [SwanLab](https://github.com/SwanHubX/SwanLab), etc.
-- **Faster inference**: OpenAI-style API, Gradio UI and CLI with [vLLM worker](https://github.com/vllm-project/vllm) or [SGLang worker](https://github.com/sgl-project/sglang).
-
-### Day-N Support for Fine-Tuning Cutting-Edge Models
-
-| Support Date | Model Name                                                           |
-| ------------ | -------------------------------------------------------------------- |
-| Day 0        | Qwen3 / Qwen2.5-VL / Gemma 3 / GLM-4.1V / InternLM 3 / MiniCPM-o-2.6 |
-| Day 1        | Llama 3 / GLM-4 / Mistral Small / PaliGemma2 / Llama 4               |
-
-## Blogs
-
-- [A One-Stop Code-Free Model Reinforcement Learning and Deployment Platform based on LLaMA-Factory and EasyR1](https://aws.amazon.com/cn/blogs/china/building-llm-model-hub-based-on-llamafactory-and-easyr1/) (Chinese)
-- [Fine-tune Qwen2.5-VL for Autonomous Driving using LLaMA-Factory](https://docs.alayanew.com/docs/documents/useGuide/LLaMAFactory/mutiple/?utm_source=LLaMA-Factory) (Chinese)
-- [How Apoidea Group enhances visual information extraction from banking documents with multimodal models using LLaMA-Factory on Amazon SageMaker HyperPod](https://aws.amazon.com/cn/blogs/machine-learning/how-apoidea-group-enhances-visual-information-extraction-from-banking-documents-with-multimodal-models-using-llama-factory-on-amazon-sagemaker-hyperpod/) (English)
-- [Easy Dataset × LLaMA Factory: Enabling LLMs to Efficiently Learn Domain Knowledge](https://buaa-act.feishu.cn/wiki/GVzlwYcRFiR8OLkHbL6cQpYin7g) (English)
-
-<details><summary>All Blogs</summary>
-
-- [LLaMA Factory: Fine-tuning the DeepSeek-R1-Distill-Qwen-7B Model for News Classifier](https://gallery.pai-ml.com/#/preview/deepLearning/nlp/llama_factory_deepseek_r1_distill_7b) (Chinese)
-- [A One-Stop Code-Free Model Fine-Tuning \& Deployment Platform based on SageMaker and LLaMA-Factory](https://aws.amazon.com/cn/blogs/china/a-one-stop-code-free-model-fine-tuning-deployment-platform-based-on-sagemaker-and-llama-factory/) (Chinese)
-- [LLaMA Factory Multi-Modal Fine-Tuning Practice: Fine-Tuning Qwen2-VL for Personal Tourist Guide](https://gallery.pai-ml.com/#/preview/deepLearning/nlp/llama_factory_qwen2vl) (Chinese)
-- [LLaMA Factory: Fine-tuning the LLaMA3 Model for Role-Playing](https://gallery.pai-ml.com/#/preview/deepLearning/nlp/llama_factory) (Chinese)
-
-</details>
-
-## Changelog
-
-[25/07/02] We supported fine-tuning the **[GLM-4.1V-9B-Thinking](https://github.com/THUDM/GLM-4.1V-Thinking)** model. Please install transformers from **main** branch to use.
-
-[25/04/28] We supported fine-tuning the **[Qwen3](https://qwenlm.github.io/blog/qwen3/)** model family.
-
-[25/04/21] We supported the **[Muon](https://github.com/KellerJordan/Muon)** optimizer. See [examples](examples/README.md) for usage. Thank [@tianshijing](https://github.com/tianshijing)'s PR.
-
-[25/04/16] We supported fine-tuning the **[InternVL3](https://huggingface.co/OpenGVLab/InternVL3-8B)** model. See [PR #7258](https://github.com/hiyouga/LLaMA-Factory/pull/7258) to get started.
-
-[25/04/14] We supported fine-tuning the **[GLM-Z1](https://huggingface.co/THUDM/GLM-Z1-9B-0414)** and **[Kimi-VL](https://huggingface.co/moonshotai/Kimi-VL-A3B-Instruct)** models.
-
-[25/04/06] We supported fine-tuning the **[Llama 4](https://ai.meta.com/blog/llama-4-multimodal-intelligence/)** model. See [PR #7611](https://github.com/hiyouga/LLaMA-Factory/pull/7611) to get started.
-
-<details><summary>Full Changelog</summary>
-
-[25/03/31] We supported fine-tuning the **[Qwen2.5 Omni](https://qwenlm.github.io/blog/qwen2.5-omni/)** model. See [PR #7537](https://github.com/hiyouga/LLaMA-Factory/pull/7537) to get started.
-
-[25/03/15] We supported **[SGLang](https://github.com/sgl-project/sglang)** as inference backend. Try `infer_backend: sglang` to accelerate inference.
-
-[25/03/12] We supported fine-tuning the **[Gemma 3](https://huggingface.co/blog/gemma3)** model.
-
-[25/02/24] Announcing **[EasyR1](https://github.com/hiyouga/EasyR1)**, an efficient, scalable and multi-modality RL training framework for efficient GRPO training.
-
-[25/02/11] We supported saving the **[Ollama](https://github.com/ollama/ollama)** modelfile when exporting the model checkpoints. See [examples](examples/README.md) for usage.
-
-[25/02/05] We supported fine-tuning the **[Qwen2-Audio](Qwen/Qwen2-Audio-7B-Instruct)** and **[MiniCPM-o-2.6](https://huggingface.co/openbmb/MiniCPM-o-2_6)** on audio understanding tasks.
-
-[25/01/31] We supported fine-tuning the **[DeepSeek-R1](https://huggingface.co/deepseek-ai/DeepSeek-R1)** and **[Qwen2.5-VL](https://huggingface.co/Qwen/Qwen2.5-VL-7B-Instruct)** models.
-
-[25/01/15] We supported **[APOLLO](https://arxiv.org/abs/2412.05270)** optimizer. See [examples](examples/README.md) for usage.
-
-[25/01/14] We supported fine-tuning the **[MiniCPM-o-2.6](https://huggingface.co/openbmb/MiniCPM-o-2_6)** and **[MiniCPM-V-2.6](https://huggingface.co/openbmb/MiniCPM-V-2_6)** models. Thank [@BUAADreamer](https://github.com/BUAADreamer)'s PR.
-
-[25/01/14] We supported fine-tuning the **[InternLM 3](https://huggingface.co/collections/internlm/)** models. Thank [@hhaAndroid](https://github.com/hhaAndroid)'s PR.
-
-[25/01/10] We supported fine-tuning the **[Phi-4](https://huggingface.co/microsoft/phi-4)** model.
-
-[24/12/21] We supported using **[SwanLab](https://github.com/SwanHubX/SwanLab)** for experiment tracking and visualization. See [this section](#use-swanlab-logger) for details.
-
-[24/11/27] We supported fine-tuning the **[Skywork-o1](https://huggingface.co/Skywork/Skywork-o1-Open-Llama-3.1-8B)** model and the **[OpenO1](https://huggingface.co/datasets/O1-OPEN/OpenO1-SFT)** dataset.
-
-[24/10/09] We supported downloading pre-trained models and datasets from the **[Modelers Hub](https://modelers.cn/models)**. See [this tutorial](#download-from-modelers-hub) for usage.
-
-[24/09/19] We supported fine-tuning the **[Qwen2.5](https://qwenlm.github.io/blog/qwen2.5/)** models.
-
-[24/08/30] We supported fine-tuning the **[Qwen2-VL](https://qwenlm.github.io/blog/qwen2-vl/)** models. Thank [@simonJJJ](https://github.com/simonJJJ)'s PR.
-
-[24/08/27] We supported **[Liger Kernel](https://github.com/linkedin/Liger-Kernel)**. Try `enable_liger_kernel: true` for efficient training.
-
-[24/08/09] We supported **[Adam-mini](https://github.com/zyushun/Adam-mini)** optimizer. See [examples](examples/README.md) for usage. Thank [@relic-yuexi](https://github.com/relic-yuexi)'s PR.
-
-[24/07/04] We supported [contamination-free packed training](https://github.com/MeetKai/functionary/tree/main/functionary/train/packing). Use `neat_packing: true` to activate it. Thank [@chuan298](https://github.com/chuan298)'s PR.
-
-[24/06/16] We supported **[PiSSA](https://arxiv.org/abs/2404.02948)** algorithm. See [examples](examples/README.md) for usage.
-
-[24/06/07] We supported fine-tuning the **[Qwen2](https://qwenlm.github.io/blog/qwen2/)** and **[GLM-4](https://github.com/THUDM/GLM-4)** models.
->>>>>>> f00742b0
 
 ## Installation
 
@@ -223,7 +45,6 @@
 
 ## Usage
 
-<<<<<<< HEAD
 The `run.py` script is the main entry point for running experiments.
 
 To run an experiment:
@@ -232,326 +53,6 @@
 ```
 
 For example, to fine-tune a model with MoFaSGD on your local machine:
-=======
-[24/04/21] We supported **[Mixture-of-Depths](https://arxiv.org/abs/2404.02258)** according to [AstraMindAI's implementation](https://github.com/astramind-ai/Mixture-of-depths). See [examples](examples/README.md) for usage.
-
-[24/04/16] We supported **[BAdam](https://arxiv.org/abs/2404.02827)** optimizer. See [examples](examples/README.md) for usage.
-
-[24/04/16] We supported **[unsloth](https://github.com/unslothai/unsloth)**'s long-sequence training (Llama-2-7B-56k within 24GB). It achieves **117%** speed and **50%** memory compared with FlashAttention-2, more benchmarks can be found in [this page](https://github.com/hiyouga/LLaMA-Factory/wiki/Performance-comparison).
-
-[24/03/31] We supported **[ORPO](https://arxiv.org/abs/2403.07691)**. See [examples](examples/README.md) for usage.
-
-[24/03/21] Our paper "[LlamaFactory: Unified Efficient Fine-Tuning of 100+ Language Models](https://arxiv.org/abs/2403.13372)" is available at arXiv!
-
-[24/03/20] We supported **FSDP+QLoRA** that fine-tunes a 70B model on 2x24GB GPUs. See [examples](examples/README.md) for usage.
-
-[24/03/13] We supported **[LoRA+](https://arxiv.org/abs/2402.12354)**. See [examples](examples/README.md) for usage.
-
-[24/03/07] We supported **[GaLore](https://arxiv.org/abs/2403.03507)** optimizer. See [examples](examples/README.md) for usage.
-
-[24/03/07] We integrated **[vLLM](https://github.com/vllm-project/vllm)** for faster and concurrent inference. Try `infer_backend: vllm` to enjoy **270%** inference speed.
-
-[24/02/28] We supported weight-decomposed LoRA (**[DoRA](https://arxiv.org/abs/2402.09353)**). Try `use_dora: true` to activate DoRA training.
-
-[24/02/15] We supported **block expansion** proposed by [LLaMA Pro](https://github.com/TencentARC/LLaMA-Pro). See [examples](examples/README.md) for usage.
-
-[24/02/05] Qwen1.5 (Qwen2 beta version) series models are supported in LLaMA-Factory. Check this [blog post](https://qwenlm.github.io/blog/qwen1.5/) for details.
-
-[24/01/18] We supported **agent tuning** for most models, equipping model with tool using abilities by fine-tuning with `dataset: glaive_toolcall_en`.
-
-[23/12/23] We supported **[unsloth](https://github.com/unslothai/unsloth)**'s implementation to boost LoRA tuning for the LLaMA, Mistral and Yi models. Try `use_unsloth: true` argument to activate unsloth patch. It achieves **170%** speed in our benchmark, check [this page](https://github.com/hiyouga/LLaMA-Factory/wiki/Performance-comparison) for details.
-
-[23/12/12] We supported fine-tuning the latest MoE model **[Mixtral 8x7B](https://huggingface.co/mistralai/Mixtral-8x7B-v0.1)** in our framework. See hardware requirement [here](#hardware-requirement).
-
-[23/12/01] We supported downloading pre-trained models and datasets from the **[ModelScope Hub](https://modelscope.cn/models)**. See [this tutorial](#download-from-modelscope-hub) for usage.
-
-[23/10/21] We supported **[NEFTune](https://arxiv.org/abs/2310.05914)** trick for fine-tuning. Try `neftune_noise_alpha: 5` argument to activate NEFTune.
-
-[23/09/27] We supported **$S^2$-Attn** proposed by [LongLoRA](https://github.com/dvlab-research/LongLoRA) for the LLaMA models. Try `shift_attn: true` argument to enable shift short attention.
-
-[23/09/23] We integrated MMLU, C-Eval and CMMLU benchmarks in this repo. See [examples](examples/README.md) for usage.
-
-[23/09/10] We supported **[FlashAttention-2](https://github.com/Dao-AILab/flash-attention)**. Try `flash_attn: fa2` argument to enable FlashAttention-2 if you are using RTX4090, A100 or H100 GPUs.
-
-[23/08/12] We supported **RoPE scaling** to extend the context length of the LLaMA models. Try `rope_scaling: linear` argument in training and `rope_scaling: dynamic` argument at inference to extrapolate the position embeddings.
-
-[23/08/11] We supported **[DPO training](https://arxiv.org/abs/2305.18290)** for instruction-tuned models. See [examples](examples/README.md) for usage.
-
-[23/07/31] We supported **dataset streaming**. Try `streaming: true` and `max_steps: 10000` arguments to load your dataset in streaming mode.
-
-[23/07/29] We released two instruction-tuned 13B models at Hugging Face. See these Hugging Face Repos ([LLaMA-2](https://huggingface.co/hiyouga/Llama-2-Chinese-13b-chat) / [Baichuan](https://huggingface.co/hiyouga/Baichuan-13B-sft)) for details.
-
-[23/07/18] We developed an **all-in-one Web UI** for training, evaluation and inference. Try `train_web.py` to fine-tune models in your Web browser. Thank [@KanadeSiina](https://github.com/KanadeSiina) and [@codemayq](https://github.com/codemayq) for their efforts in the development.
-
-[23/07/09] We released **[FastEdit](https://github.com/hiyouga/FastEdit)** ⚡🩹, an easy-to-use package for editing the factual knowledge of large language models efficiently. Please follow [FastEdit](https://github.com/hiyouga/FastEdit) if you are interested.
-
-[23/06/29] We provided a **reproducible example** of training a chat model using instruction-following datasets, see [Baichuan-7B-sft](https://huggingface.co/hiyouga/Baichuan-7B-sft) for details.
-
-[23/06/22] We aligned the [demo API](src/api_demo.py) with the [OpenAI's](https://platform.openai.com/docs/api-reference/chat) format where you can insert the fine-tuned model in **arbitrary ChatGPT-based applications**.
-
-[23/06/03] We supported quantized training and inference (aka **[QLoRA](https://github.com/artidoro/qlora)**). See [examples](examples/README.md) for usage.
-
-</details>
-
-> [!TIP]
-> If you cannot use the latest feature, please pull the latest code and install LLaMA-Factory again.
-
-## Supported Models
-
-| Model                                                             | Model size                       | Template            |
-| ----------------------------------------------------------------- | -------------------------------- | ------------------- |
-| [Baichuan 2](https://huggingface.co/baichuan-inc)                 | 7B/13B                           | baichuan2           |
-| [BLOOM/BLOOMZ](https://huggingface.co/bigscience)                 | 560M/1.1B/1.7B/3B/7.1B/176B      | -                   |
-| [ChatGLM3](https://huggingface.co/THUDM)                          | 6B                               | chatglm3            |
-| [Command R](https://huggingface.co/CohereForAI)                   | 35B/104B                         | cohere              |
-| [DeepSeek (Code/MoE)](https://huggingface.co/deepseek-ai)         | 7B/16B/67B/236B                  | deepseek            |
-| [DeepSeek 2.5/3](https://huggingface.co/deepseek-ai)              | 236B/671B                        | deepseek3           |
-| [DeepSeek R1 (Distill)](https://huggingface.co/deepseek-ai)       | 1.5B/7B/8B/14B/32B/70B/671B      | deepseekr1          |
-| [Falcon](https://huggingface.co/tiiuae)                           | 7B/11B/40B/180B                  | falcon              |
-| [Falcon-H1](https://huggingface.co/tiiuae)                        | 0.5B/1.5B/3B/7B/34B              | falcon_h1           |
-| [Gemma/Gemma 2/CodeGemma](https://huggingface.co/google)          | 2B/7B/9B/27B                     | gemma/gemma2        |
-| [Gemma 3/Gemma 3n](https://huggingface.co/google)                 | 1B/4B/6B/8B/12B/27B              | gemma3/gemma3n      |
-| [GLM-4/GLM-4-0414/GLM-Z1](https://huggingface.co/THUDM)           | 9B/32B                           | glm4/glmz1          |
-| [GLM-4.1V](https://huggingface.co/THUDM)*                         | 9B                               | glm4v               |
-| [GPT-2](https://huggingface.co/openai-community)                  | 0.1B/0.4B/0.8B/1.5B              | -                   |
-| [Granite 3.0-3.3](https://huggingface.co/ibm-granite)             | 1B/2B/3B/8B                      | granite3            |
-| [Hunyuan](https://huggingface.co/tencent/)                        | 7B                               | hunyuan             |
-| [Index](https://huggingface.co/IndexTeam)                         | 1.9B                             | index               |
-| [InternLM 2-3](https://huggingface.co/internlm)                   | 7B/8B/20B                        | intern2             |
-| [InternVL 2.5-3](https://huggingface.co/OpenGVLab)                | 1B/2B/8B/14B/38B/78B             | intern_vl           |
-| [Kimi-VL](https://huggingface.co/moonshotai)                      | 16B                              | kimi_vl             |
-| [Llama](https://github.com/facebookresearch/llama)                | 7B/13B/33B/65B                   | -                   |
-| [Llama 2](https://huggingface.co/meta-llama)                      | 7B/13B/70B                       | llama2              |
-| [Llama 3-3.3](https://huggingface.co/meta-llama)                  | 1B/3B/8B/70B                     | llama3              |
-| [Llama 4](https://huggingface.co/meta-llama)                      | 109B/402B                        | llama4              |
-| [Llama 3.2 Vision](https://huggingface.co/meta-llama)             | 11B/90B                          | mllama              |
-| [LLaVA-1.5](https://huggingface.co/llava-hf)                      | 7B/13B                           | llava               |
-| [LLaVA-NeXT](https://huggingface.co/llava-hf)                     | 7B/8B/13B/34B/72B/110B           | llava_next          |
-| [LLaVA-NeXT-Video](https://huggingface.co/llava-hf)               | 7B/34B                           | llava_next_video    |
-| [MiMo](https://huggingface.co/XiaomiMiMo)                         | 7B                               | mimo                |
-| [MiniCPM](https://huggingface.co/openbmb)                         | 0.5B/1B/2B/4B/8B                 | cpm/cpm3/cpm4       |
-| [MiniCPM-o-2.6/MiniCPM-V-2.6](https://huggingface.co/openbmb)     | 8B                               | minicpm_o/minicpm_v |
-| [Ministral/Mistral-Nemo](https://huggingface.co/mistralai)        | 8B/12B                           | ministral           |
-| [Mistral/Mixtral](https://huggingface.co/mistralai)               | 7B/8x7B/8x22B                    | mistral             |
-| [Mistral Small](https://huggingface.co/mistralai)                 | 24B                              | mistral_small       |
-| [OLMo](https://huggingface.co/allenai)                            | 1B/7B                            | -                   |
-| [PaliGemma/PaliGemma2](https://huggingface.co/google)             | 3B/10B/28B                       | paligemma           |
-| [Phi-1.5/Phi-2](https://huggingface.co/microsoft)                 | 1.3B/2.7B                        | -                   |
-| [Phi-3/Phi-3.5](https://huggingface.co/microsoft)                 | 4B/14B                           | phi                 |
-| [Phi-3-small](https://huggingface.co/microsoft)                   | 7B                               | phi_small           |
-| [Phi-4](https://huggingface.co/microsoft)                         | 14B                              | phi4                |
-| [Pixtral](https://huggingface.co/mistralai)                       | 12B                              | pixtral             |
-| [Qwen (1-2.5) (Code/Math/MoE/QwQ)](https://huggingface.co/Qwen)   | 0.5B/1.5B/3B/7B/14B/32B/72B/110B | qwen                |
-| [Qwen3 (MoE)](https://huggingface.co/Qwen)                        | 0.6B/1.7B/4B/8B/14B/32B/235B     | qwen3               |
-| [Qwen2-Audio](https://huggingface.co/Qwen)                        | 7B                               | qwen2_audio         |
-| [Qwen2.5-Omni](https://huggingface.co/Qwen)                       | 3B/7B                            | qwen2_omni          |
-| [Qwen2-VL/Qwen2.5-VL/QVQ](https://huggingface.co/Qwen)            | 2B/3B/7B/32B/72B                 | qwen2_vl            |
-| [Seed Coder](https://huggingface.co/ByteDance-Seed)               | 8B                               | seed_coder          |
-| [Skywork o1](https://huggingface.co/Skywork)                      | 8B                               | skywork_o1          |
-| [StarCoder 2](https://huggingface.co/bigcode)                     | 3B/7B/15B                        | -                   |
-| [TeleChat2](https://huggingface.co/Tele-AI)                       | 3B/7B/35B/115B                   | telechat2           |
-| [XVERSE](https://huggingface.co/xverse)                           | 7B/13B/65B                       | xverse              |
-| [Yi/Yi-1.5 (Code)](https://huggingface.co/01-ai)                  | 1.5B/6B/9B/34B                   | yi                  |
-| [Yi-VL](https://huggingface.co/01-ai)                             | 6B/34B                           | yi_vl               |
-| [Yuan 2](https://huggingface.co/IEITYuan)                         | 2B/51B/102B                      | yuan                |
-
-> [!NOTE]
-> For the "base" models, the `template` argument can be chosen from `default`, `alpaca`, `vicuna` etc. But make sure to use the **corresponding template** for the "instruct/chat" models.
->
-> Remember to use the **SAME** template in training and inference.
->
-> \*: You should install the `transformers` from main branch and use `DISABLE_VERSION_CHECK=1` to skip version check.
->
-> \*\*: You need to install a specific version of `transformers` to use the corresponding model.
-
-Please refer to [constants.py](src/llamafactory/extras/constants.py) for a full list of models we supported.
-
-You also can add a custom chat template to [template.py](src/llamafactory/data/template.py).
-
-## Supported Training Approaches
-
-| Approach               |     Full-tuning    |    Freeze-tuning   |       LoRA         |       QLoRA        |
-| ---------------------- | ------------------ | ------------------ | ------------------ | ------------------ |
-| Pre-Training           | :white_check_mark: | :white_check_mark: | :white_check_mark: | :white_check_mark: |
-| Supervised Fine-Tuning | :white_check_mark: | :white_check_mark: | :white_check_mark: | :white_check_mark: |
-| Reward Modeling        | :white_check_mark: | :white_check_mark: | :white_check_mark: | :white_check_mark: |
-| PPO Training           | :white_check_mark: | :white_check_mark: | :white_check_mark: | :white_check_mark: |
-| DPO Training           | :white_check_mark: | :white_check_mark: | :white_check_mark: | :white_check_mark: |
-| KTO Training           | :white_check_mark: | :white_check_mark: | :white_check_mark: | :white_check_mark: |
-| ORPO Training          | :white_check_mark: | :white_check_mark: | :white_check_mark: | :white_check_mark: |
-| SimPO Training         | :white_check_mark: | :white_check_mark: | :white_check_mark: | :white_check_mark: |
-
-> [!TIP]
-> The implementation details of PPO can be found in [this blog](https://newfacade.github.io/notes-on-reinforcement-learning/17-ppo-trl.html).
-
-## Provided Datasets
-
-<details><summary>Pre-training datasets</summary>
-
-- [Wiki Demo (en)](data/wiki_demo.txt)
-- [RefinedWeb (en)](https://huggingface.co/datasets/tiiuae/falcon-refinedweb)
-- [RedPajama V2 (en)](https://huggingface.co/datasets/togethercomputer/RedPajama-Data-V2)
-- [Wikipedia (en)](https://huggingface.co/datasets/olm/olm-wikipedia-20221220)
-- [Wikipedia (zh)](https://huggingface.co/datasets/pleisto/wikipedia-cn-20230720-filtered)
-- [Pile (en)](https://huggingface.co/datasets/EleutherAI/pile)
-- [SkyPile (zh)](https://huggingface.co/datasets/Skywork/SkyPile-150B)
-- [FineWeb (en)](https://huggingface.co/datasets/HuggingFaceFW/fineweb)
-- [FineWeb-Edu (en)](https://huggingface.co/datasets/HuggingFaceFW/fineweb-edu)
-- [The Stack (en)](https://huggingface.co/datasets/bigcode/the-stack)
-- [StarCoder (en)](https://huggingface.co/datasets/bigcode/starcoderdata)
-
-</details>
-
-<details><summary>Supervised fine-tuning datasets</summary>
-
-- [Identity (en&zh)](data/identity.json)
-- [Stanford Alpaca (en)](https://github.com/tatsu-lab/stanford_alpaca)
-- [Stanford Alpaca (zh)](https://github.com/ymcui/Chinese-LLaMA-Alpaca-3)
-- [Alpaca GPT4 (en&zh)](https://github.com/Instruction-Tuning-with-GPT-4/GPT-4-LLM)
-- [Glaive Function Calling V2 (en&zh)](https://huggingface.co/datasets/glaiveai/glaive-function-calling-v2)
-- [LIMA (en)](https://huggingface.co/datasets/GAIR/lima)
-- [Guanaco Dataset (multilingual)](https://huggingface.co/datasets/JosephusCheung/GuanacoDataset)
-- [BELLE 2M (zh)](https://huggingface.co/datasets/BelleGroup/train_2M_CN)
-- [BELLE 1M (zh)](https://huggingface.co/datasets/BelleGroup/train_1M_CN)
-- [BELLE 0.5M (zh)](https://huggingface.co/datasets/BelleGroup/train_0.5M_CN)
-- [BELLE Dialogue 0.4M (zh)](https://huggingface.co/datasets/BelleGroup/generated_chat_0.4M)
-- [BELLE School Math 0.25M (zh)](https://huggingface.co/datasets/BelleGroup/school_math_0.25M)
-- [BELLE Multiturn Chat 0.8M (zh)](https://huggingface.co/datasets/BelleGroup/multiturn_chat_0.8M)
-- [UltraChat (en)](https://github.com/thunlp/UltraChat)
-- [OpenPlatypus (en)](https://huggingface.co/datasets/garage-bAInd/Open-Platypus)
-- [CodeAlpaca 20k (en)](https://huggingface.co/datasets/sahil2801/CodeAlpaca-20k)
-- [Alpaca CoT (multilingual)](https://huggingface.co/datasets/QingyiSi/Alpaca-CoT)
-- [OpenOrca (en)](https://huggingface.co/datasets/Open-Orca/OpenOrca)
-- [SlimOrca (en)](https://huggingface.co/datasets/Open-Orca/SlimOrca)
-- [MathInstruct (en)](https://huggingface.co/datasets/TIGER-Lab/MathInstruct)
-- [Firefly 1.1M (zh)](https://huggingface.co/datasets/YeungNLP/firefly-train-1.1M)
-- [Wiki QA (en)](https://huggingface.co/datasets/wiki_qa)
-- [Web QA (zh)](https://huggingface.co/datasets/suolyer/webqa)
-- [WebNovel (zh)](https://huggingface.co/datasets/zxbsmk/webnovel_cn)
-- [Nectar (en)](https://huggingface.co/datasets/berkeley-nest/Nectar)
-- [deepctrl (en&zh)](https://www.modelscope.cn/datasets/deepctrl/deepctrl-sft-data)
-- [Advertise Generating (zh)](https://huggingface.co/datasets/HasturOfficial/adgen)
-- [ShareGPT Hyperfiltered (en)](https://huggingface.co/datasets/totally-not-an-llm/sharegpt-hyperfiltered-3k)
-- [ShareGPT4 (en&zh)](https://huggingface.co/datasets/shibing624/sharegpt_gpt4)
-- [UltraChat 200k (en)](https://huggingface.co/datasets/HuggingFaceH4/ultrachat_200k)
-- [AgentInstruct (en)](https://huggingface.co/datasets/THUDM/AgentInstruct)
-- [LMSYS Chat 1M (en)](https://huggingface.co/datasets/lmsys/lmsys-chat-1m)
-- [Evol Instruct V2 (en)](https://huggingface.co/datasets/WizardLM/WizardLM_evol_instruct_V2_196k)
-- [Cosmopedia (en)](https://huggingface.co/datasets/HuggingFaceTB/cosmopedia)
-- [STEM (zh)](https://huggingface.co/datasets/hfl/stem_zh_instruction)
-- [Ruozhiba (zh)](https://huggingface.co/datasets/hfl/ruozhiba_gpt4_turbo)
-- [Neo-sft (zh)](https://huggingface.co/datasets/m-a-p/neo_sft_phase2)
-- [Magpie-Pro-300K-Filtered (en)](https://huggingface.co/datasets/Magpie-Align/Magpie-Pro-300K-Filtered)
-- [Magpie-ultra-v0.1 (en)](https://huggingface.co/datasets/argilla/magpie-ultra-v0.1)
-- [WebInstructSub (en)](https://huggingface.co/datasets/TIGER-Lab/WebInstructSub)
-- [OpenO1-SFT (en&zh)](https://huggingface.co/datasets/O1-OPEN/OpenO1-SFT)
-- [Open-Thoughts (en)](https://huggingface.co/datasets/open-thoughts/OpenThoughts-114k)
-- [Open-R1-Math (en)](https://huggingface.co/datasets/open-r1/OpenR1-Math-220k)
-- [Chinese-DeepSeek-R1-Distill (zh)](https://huggingface.co/datasets/Congliu/Chinese-DeepSeek-R1-Distill-data-110k-SFT)
-- [LLaVA mixed (en&zh)](https://huggingface.co/datasets/BUAADreamer/llava-en-zh-300k)
-- [Pokemon-gpt4o-captions (en&zh)](https://huggingface.co/datasets/jugg1024/pokemon-gpt4o-captions)
-- [Open Assistant (de)](https://huggingface.co/datasets/mayflowergmbh/oasst_de)
-- [Dolly 15k (de)](https://huggingface.co/datasets/mayflowergmbh/dolly-15k_de)
-- [Alpaca GPT4 (de)](https://huggingface.co/datasets/mayflowergmbh/alpaca-gpt4_de)
-- [OpenSchnabeltier (de)](https://huggingface.co/datasets/mayflowergmbh/openschnabeltier_de)
-- [Evol Instruct (de)](https://huggingface.co/datasets/mayflowergmbh/evol-instruct_de)
-- [Dolphin (de)](https://huggingface.co/datasets/mayflowergmbh/dolphin_de)
-- [Booksum (de)](https://huggingface.co/datasets/mayflowergmbh/booksum_de)
-- [Airoboros (de)](https://huggingface.co/datasets/mayflowergmbh/airoboros-3.0_de)
-- [Ultrachat (de)](https://huggingface.co/datasets/mayflowergmbh/ultra-chat_de)
-
-</details>
-
-<details><summary>Preference datasets</summary>
-
-- [DPO mixed (en&zh)](https://huggingface.co/datasets/hiyouga/DPO-En-Zh-20k)
-- [UltraFeedback (en)](https://huggingface.co/datasets/HuggingFaceH4/ultrafeedback_binarized)
-- [COIG-P (zh)](https://huggingface.co/datasets/m-a-p/COIG-P)
-- [RLHF-V (en)](https://huggingface.co/datasets/openbmb/RLHF-V-Dataset)
-- [VLFeedback (en)](https://huggingface.co/datasets/Zhihui/VLFeedback)
-- [RLAIF-V (en)](https://huggingface.co/datasets/openbmb/RLAIF-V-Dataset)
-- [Orca DPO Pairs (en)](https://huggingface.co/datasets/Intel/orca_dpo_pairs)
-- [HH-RLHF (en)](https://huggingface.co/datasets/Anthropic/hh-rlhf)
-- [Nectar (en)](https://huggingface.co/datasets/berkeley-nest/Nectar)
-- [Orca DPO (de)](https://huggingface.co/datasets/mayflowergmbh/intel_orca_dpo_pairs_de)
-- [KTO mixed (en)](https://huggingface.co/datasets/argilla/kto-mix-15k)
-
-</details>
-
-Some datasets require confirmation before using them, so we recommend logging in with your Hugging Face account using these commands.
-
-```bash
-pip install --upgrade huggingface_hub
-huggingface-cli login
-```
-
-## Requirement
-
-| Mandatory    | Minimum | Recommend |
-| ------------ | ------- | --------- |
-| python       | 3.9     | 3.10      |
-| torch        | 2.0.0   | 2.6.0     |
-| torchvision  | 0.15.0  | 0.21.0    |
-| transformers | 4.49.0  | 4.50.0    |
-| datasets     | 2.16.0  | 3.2.0     |
-| accelerate   | 0.34.0  | 1.2.1     |
-| peft         | 0.14.0  | 0.15.1    |
-| trl          | 0.8.6   | 0.9.6     |
-
-| Optional     | Minimum | Recommend |
-| ------------ | ------- | --------- |
-| CUDA         | 11.6    | 12.2      |
-| deepspeed    | 0.10.0  | 0.16.4    |
-| bitsandbytes | 0.39.0  | 0.43.1    |
-| vllm         | 0.4.3   | 0.8.2     |
-| flash-attn   | 2.5.6   | 2.7.2     |
-
-### Hardware Requirement
-
-\* *estimated*
-
-| Method                          | Bits |   7B  |  14B  |  30B  |   70B  |   `x`B  |
-| ------------------------------- | ---- | ----- | ----- | ----- | ------ | ------- |
-| Full (`bf16` or `fp16`)         |  32  | 120GB | 240GB | 600GB | 1200GB | `18x`GB |
-| Full (`pure_bf16`)              |  16  |  60GB | 120GB | 300GB |  600GB |  `8x`GB |
-| Freeze/LoRA/GaLore/APOLLO/BAdam |  16  |  16GB |  32GB |  64GB |  160GB |  `2x`GB |
-| QLoRA                           |   8  |  10GB |  20GB |  40GB |   80GB |   `x`GB |
-| QLoRA                           |   4  |   6GB |  12GB |  24GB |   48GB | `x/2`GB |
-| QLoRA                           |   2  |   4GB |   8GB |  16GB |   24GB | `x/4`GB |
-
-## Getting Started
-
-### Installation
-
-> [!IMPORTANT]
-> Installation is mandatory.
-
-#### Install from Source
-
-```bash
-git clone --depth 1 https://github.com/hiyouga/LLaMA-Factory.git
-cd LLaMA-Factory
-pip install -e ".[torch,metrics]" --no-build-isolation
-```
-
-Extra dependencies available: torch, torch-npu, metrics, deepspeed, liger-kernel, bitsandbytes, hqq, eetq, gptq, aqlm, vllm, sglang, galore, apollo, badam, adam-mini, qwen, minicpm_v, openmind, swanlab, dev
-
-#### Install from Docker Image
-
-```bash
-docker run -it --rm --gpus=all --ipc=host hiyouga/llamafactory:latest
-```
-
-This image is built on Ubuntu 22.04 (x86\_64), CUDA 12.4, Python 3.11, PyTorch 2.6.0, and Flash-attn 2.7.4.
-
-Find the pre-built images: https://hub.docker.com/r/hiyouga/llamafactory/tags
-
-Please refer to [build docker](#build-docker) to build the image yourself.
-
-<details><summary>Setting up a virtual environment with <b>uv</b></summary>
-
-Create an isolated Python environment with [uv](https://github.com/astral-sh/uv):
->>>>>>> f00742b0
 
 ```bash
 python run.py configs/mfsgd/llama3.1_8b_sft_mfsgd_lr.yaml --ngpus 1
@@ -580,259 +81,7 @@
 
 ### Memory Profiling
 
-<<<<<<< HEAD
 To facilitate the memory analysis presented in the paper, we have integrated a memory profiling tool based on the PyTorch memory profiler. To use it, add the following parameters to your configuration YAML file:
-=======
-If you want to enable the quantized LoRA (QLoRA) on the Windows platform, you need to install a pre-built version of `bitsandbytes` library, which supports CUDA 11.1 to 12.2, please select the appropriate [release version](https://github.com/jllllll/bitsandbytes-windows-webui/releases/tag/wheels) based on your CUDA version.
-
-```bash
-pip install https://github.com/jllllll/bitsandbytes-windows-webui/releases/download/wheels/bitsandbytes-0.41.2.post2-py3-none-win_amd64.whl
-```
-
-#### Install Flash Attention-2
-
-To enable FlashAttention-2 on the Windows platform, please use the script from [flash-attention-windows-wheel](https://huggingface.co/lldacing/flash-attention-windows-wheel) to compile and install it by yourself.
-
-</details>
-
-<details><summary>For Ascend NPU users</summary>
-
-To install LLaMA Factory on Ascend NPU devices, please upgrade Python to version 3.10 or higher and specify extra dependencies: `pip install -e ".[torch-npu,metrics]"`. Additionally, you need to install the **[Ascend CANN Toolkit and Kernels](https://www.hiascend.com/developer/download/community/result?module=cann)**. Please follow the [installation tutorial](https://www.hiascend.com/document/detail/en/CANNCommunityEdition/600alphaX/softwareinstall/instg/atlasdeploy_03_0031.html) or use the following commands:
-
-```bash
-# replace the url according to your CANN version and devices
-# install CANN Toolkit
-wget https://ascend-repo.obs.cn-east-2.myhuaweicloud.com/Milan-ASL/Milan-ASL%20V100R001C20SPC702/Ascend-cann-toolkit_8.0.0.alpha002_linux-"$(uname -i)".run
-bash Ascend-cann-toolkit_8.0.0.alpha002_linux-"$(uname -i)".run --install
-
-# install CANN Kernels
-wget https://ascend-repo.obs.cn-east-2.myhuaweicloud.com/Milan-ASL/Milan-ASL%20V100R001C20SPC702/Ascend-cann-kernels-910b_8.0.0.alpha002_linux-"$(uname -i)".run
-bash Ascend-cann-kernels-910b_8.0.0.alpha002_linux-"$(uname -i)".run --install
-
-# set env variables
-source /usr/local/Ascend/ascend-toolkit/set_env.sh
-```
-
-| Requirement  | Minimum | Recommend      |
-| ------------ | ------- | -------------- |
-| CANN         | 8.0.RC1 | 8.0.0.alpha002 |
-| torch        | 2.1.0   | 2.4.0          |
-| torch-npu    | 2.1.0   | 2.4.0.post2    |
-| deepspeed    | 0.13.2  | 0.13.2         |
-| vllm-ascend  | -       | 0.7.3          |
-
-Remember to use `ASCEND_RT_VISIBLE_DEVICES` instead of `CUDA_VISIBLE_DEVICES` to specify the device to use.
-
-If you cannot infer model on NPU devices, try setting `do_sample: false` in the configurations.
-
-Download the pre-built Docker images: [32GB](http://mirrors.cn-central-221.ovaijisuan.com/detail/130.html) | [64GB](http://mirrors.cn-central-221.ovaijisuan.com/detail/131.html)
-
-#### Install BitsAndBytes
-
-To use QLoRA based on bitsandbytes on Ascend NPU, please follow these 3 steps:
-
-1. Manually compile bitsandbytes: Refer to [the installation documentation](https://huggingface.co/docs/bitsandbytes/installation?backend=Ascend+NPU&platform=Ascend+NPU) for the NPU version of bitsandbytes to complete the compilation and installation. The compilation requires a cmake version of at least 3.22.1 and a g++ version of at least 12.x.
-
-```bash
-# Install bitsandbytes from source
-# Clone bitsandbytes repo, Ascend NPU backend is currently enabled on multi-backend-refactor branch
-git clone -b multi-backend-refactor https://github.com/bitsandbytes-foundation/bitsandbytes.git
-cd bitsandbytes/
-
-# Install dependencies
-pip install -r requirements-dev.txt
-
-# Install the dependencies for the compilation tools. Note that the commands for this step may vary depending on the operating system. The following are provided for reference
-apt-get install -y build-essential cmake
-
-# Compile & install  
-cmake -DCOMPUTE_BACKEND=npu -S .
-make
-pip install .
-```
-
-2. Install transformers from the main branch.
-
-```bash
-git clone -b main https://github.com/huggingface/transformers.git
-cd transformers
-pip install .
-```
-
-3. Set `double_quantization: false` in the configuration. You can refer to the [example](examples/train_qlora/llama3_lora_sft_bnb_npu.yaml).
-
-</details>
-
-### Data Preparation
-
-Please refer to [data/README.md](data/README.md) for checking the details about the format of dataset files. You can use datasets on HuggingFace / ModelScope / Modelers hub, load the dataset in local disk, or specify a path to s3/gcs cloud storage.
-
-> [!NOTE]
-> Please update `data/dataset_info.json` to use your custom dataset.
-
-You can also use **[Easy Dataset](https://github.com/ConardLi/easy-dataset)** or **[GraphGen](https://github.com/open-sciencelab/GraphGen)** to create synthetic data for fine-tuning.
-
-### Quickstart
-
-Use the following 3 commands to run LoRA **fine-tuning**, **inference** and **merging** of the Llama3-8B-Instruct model, respectively.
-
-```bash
-llamafactory-cli train examples/train_lora/llama3_lora_sft.yaml
-llamafactory-cli chat examples/inference/llama3_lora_sft.yaml
-llamafactory-cli export examples/merge_lora/llama3_lora_sft.yaml
-```
-
-See [examples/README.md](examples/README.md) for advanced usage (including distributed training).
-
-> [!TIP]
-> Use `llamafactory-cli help` to show help information.
->
-> Read [FAQs](https://github.com/hiyouga/LLaMA-Factory/issues/4614) first if you encounter any problems.
-
-### Fine-Tuning with LLaMA Board GUI (powered by [Gradio](https://github.com/gradio-app/gradio))
-
-```bash
-llamafactory-cli webui
-```
-
-### Build Docker
-
-For CUDA users:
-
-```bash
-cd docker/docker-cuda/
-docker compose up -d
-docker compose exec llamafactory bash
-```
-
-For Ascend NPU users:
-
-```bash
-cd docker/docker-npu/
-docker compose up -d
-docker compose exec llamafactory bash
-```
-
-For AMD ROCm users:
-
-```bash
-cd docker/docker-rocm/
-docker compose up -d
-docker compose exec llamafactory bash
-```
-
-<details><summary>Build without Docker Compose</summary>
-
-For CUDA users:
-
-```bash
-docker build -f ./docker/docker-cuda/Dockerfile \
-    --build-arg PIP_INDEX=https://pypi.org/simple \
-    --build-arg EXTRAS=metrics \
-    -t llamafactory:latest .
-
-docker run -dit --ipc=host --gpus=all \
-    -p 7860:7860 \
-    -p 8000:8000 \
-    --name llamafactory \
-    llamafactory:latest
-
-docker exec -it llamafactory bash
-```
-
-For Ascend NPU users:
-
-```bash
-docker build -f ./docker/docker-npu/Dockerfile \
-    --build-arg PIP_INDEX=https://pypi.org/simple \
-    --build-arg EXTRAS=torch-npu,metrics \
-    -t llamafactory:latest .
-
-docker run -dit --ipc=host \
-    -v /usr/local/dcmi:/usr/local/dcmi \
-    -v /usr/local/bin/npu-smi:/usr/local/bin/npu-smi \
-    -v /usr/local/Ascend/driver:/usr/local/Ascend/driver \
-    -v /etc/ascend_install.info:/etc/ascend_install.info \
-    -p 7860:7860 \
-    -p 8000:8000 \
-    --device /dev/davinci0 \
-    --device /dev/davinci_manager \
-    --device /dev/devmm_svm \
-    --device /dev/hisi_hdc \
-    --name llamafactory \
-    llamafactory:latest
-
-docker exec -it llamafactory bash
-```
-
-For AMD ROCm users:
-
-```bash
-docker build -f ./docker/docker-rocm/Dockerfile \
-    --build-arg PIP_INDEX=https://pypi.org/simple \
-    --build-arg EXTRAS=metrics \
-    -t llamafactory:latest .
-
-docker run -dit --ipc=host \
-    -p 7860:7860 \
-    -p 8000:8000 \
-    --device /dev/kfd \
-    --device /dev/dri \
-    --name llamafactory \
-    llamafactory:latest
-
-docker exec -it llamafactory bash
-```
-
-</details>
-
-<details><summary>Use Docker volumes</summary>
-
-You can uncomment `VOLUME [ "/root/.cache/huggingface", "/app/shared_data", "/app/output" ]` in the Dockerfile to use data volumes.
-
-When building the Docker image, use `-v ./hf_cache:/root/.cache/huggingface` argument to mount the local directory to the container. The following data volumes are available.
-
-- `hf_cache`: Utilize Hugging Face cache on the host machine.
-- `shared_data`: The directionary to store datasets on the host machine.
-- `output`: Set export dir to this location so that the merged result can be accessed directly on the host machine.
-
-</details>
-
-### Deploy with OpenAI-style API and vLLM
-
-```bash
-API_PORT=8000 llamafactory-cli api examples/inference/llama3.yaml infer_backend=vllm vllm_enforce_eager=true
-```
-
-> [!TIP]
-> Visit [this page](https://platform.openai.com/docs/api-reference/chat/create) for API document.
->
-> Examples: [Image understanding](scripts/api_example/test_image.py) | [Function calling](scripts/api_example/test_toolcall.py)
-
-### Download from ModelScope Hub
-
-If you have trouble with downloading models and datasets from Hugging Face, you can use ModelScope.
-
-```bash
-export USE_MODELSCOPE_HUB=1 # `set USE_MODELSCOPE_HUB=1` for Windows
-```
-
-Train the model by specifying a model ID of the ModelScope Hub as the `model_name_or_path`. You can find a full list of model IDs at [ModelScope Hub](https://modelscope.cn/models), e.g., `LLM-Research/Meta-Llama-3-8B-Instruct`.
-
-### Download from Modelers Hub
-
-You can also use Modelers Hub to download models and datasets.
-
-```bash
-export USE_OPENMIND_HUB=1 # `set USE_OPENMIND_HUB=1` for Windows
-```
-
-Train the model by specifying a model ID of the Modelers Hub as the `model_name_or_path`. You can find a full list of model IDs at [Modelers Hub](https://modelers.cn/models), e.g., `TeleAI/TeleChat-7B-pt`.
-
-### Use W&B Logger
-
-To use [Weights & Biases](https://wandb.ai) for logging experimental results, you need to add the following arguments to yaml files.
->>>>>>> f00742b0
 
 ```yaml
 profile_memory_from_start: true
@@ -849,127 +98,6 @@
 python run.py <your_profiling_config.yaml> --ngpus 1
 ```
 
-<<<<<<< HEAD
-=======
-When launching training tasks, you can log in to SwanLab in three ways:
-
-1. Add `swanlab_api_key=<your_api_key>` to the yaml file, and set it to your [API key](https://swanlab.cn/settings).
-2. Set the environment variable `SWANLAB_API_KEY` to your [API key](https://swanlab.cn/settings).
-3. Use the `swanlab login` command to complete the login.
-
-## Projects using LLaMA Factory
-
-If you have a project that should be incorporated, please contact via email or create a pull request.
-
-<details><summary>Click to show</summary>
-
-1. Wang et al. ESRL: Efficient Sampling-based Reinforcement Learning for Sequence Generation. 2023. [[arxiv]](https://arxiv.org/abs/2308.02223)
-1. Yu et al. Open, Closed, or Small Language Models for Text Classification? 2023. [[arxiv]](https://arxiv.org/abs/2308.10092)
-1. Wang et al. UbiPhysio: Support Daily Functioning, Fitness, and Rehabilitation with Action Understanding and Feedback in Natural Language. 2023. [[arxiv]](https://arxiv.org/abs/2308.10526)
-1. Luceri et al. Leveraging Large Language Models to Detect Influence Campaigns in Social Media. 2023. [[arxiv]](https://arxiv.org/abs/2311.07816)
-1. Zhang et al. Alleviating Hallucinations of Large Language Models through Induced Hallucinations. 2023. [[arxiv]](https://arxiv.org/abs/2312.15710)
-1. Wang et al. Know Your Needs Better: Towards Structured Understanding of Marketer Demands with Analogical Reasoning Augmented LLMs. KDD 2024. [[arxiv]](https://arxiv.org/abs/2401.04319)
-1. Wang et al. CANDLE: Iterative Conceptualization and Instantiation Distillation from Large Language Models for Commonsense Reasoning. ACL 2024. [[arxiv]](https://arxiv.org/abs/2401.07286)
-1. Choi et al. FACT-GPT: Fact-Checking Augmentation via Claim Matching with LLMs. 2024. [[arxiv]](https://arxiv.org/abs/2402.05904)
-1. Zhang et al. AutoMathText: Autonomous Data Selection with Language Models for Mathematical Texts. 2024. [[arxiv]](https://arxiv.org/abs/2402.07625)
-1. Lyu et al. KnowTuning: Knowledge-aware Fine-tuning for Large Language Models. 2024. [[arxiv]](https://arxiv.org/abs/2402.11176)
-1. Yang et al. LaCo: Large Language Model Pruning via Layer Collaps. 2024. [[arxiv]](https://arxiv.org/abs/2402.11187)
-1. Bhardwaj et al. Language Models are Homer Simpson! Safety Re-Alignment of Fine-tuned Language Models through Task Arithmetic. 2024. [[arxiv]](https://arxiv.org/abs/2402.11746)
-1. Yang et al. Enhancing Empathetic Response Generation by Augmenting LLMs with Small-scale Empathetic Models. 2024. [[arxiv]](https://arxiv.org/abs/2402.11801)
-1. Yi et al. Generation Meets Verification: Accelerating Large Language Model Inference with Smart Parallel Auto-Correct Decoding. ACL 2024 Findings. [[arxiv]](https://arxiv.org/abs/2402.11809)
-1. Cao et al. Head-wise Shareable Attention for Large Language Models. 2024. [[arxiv]](https://arxiv.org/abs/2402.11819)
-1. Zhang et al. Enhancing Multilingual Capabilities of Large Language Models through Self-Distillation from Resource-Rich Languages. 2024. [[arxiv]](https://arxiv.org/abs/2402.12204)
-1. Kim et al. Efficient and Effective Vocabulary Expansion Towards Multilingual Large Language Models. 2024. [[arxiv]](https://arxiv.org/abs/2402.14714)
-1. Yu et al. KIEval: A Knowledge-grounded Interactive Evaluation Framework for Large Language Models. ACL 2024. [[arxiv]](https://arxiv.org/abs/2402.15043)
-1. Huang et al. Key-Point-Driven Data Synthesis with its Enhancement on Mathematical Reasoning. 2024. [[arxiv]](https://arxiv.org/abs/2403.02333)
-1. Duan et al. Negating Negatives: Alignment without Human Positive Samples via Distributional Dispreference Optimization. 2024. [[arxiv]](https://arxiv.org/abs/2403.03419)
-1. Xie and Schwertfeger. Empowering Robotics with Large Language Models: osmAG Map Comprehension with LLMs. 2024. [[arxiv]](https://arxiv.org/abs/2403.08228)
-1. Wu et al. Large Language Models are Parallel Multilingual Learners. 2024. [[arxiv]](https://arxiv.org/abs/2403.09073)
-1. Zhang et al. EDT: Improving Large Language Models' Generation by Entropy-based Dynamic Temperature Sampling. 2024. [[arxiv]](https://arxiv.org/abs/2403.14541)
-1. Weller et al. FollowIR: Evaluating and Teaching Information Retrieval Models to Follow Instructions. 2024. [[arxiv]](https://arxiv.org/abs/2403.15246)
-1. Hongbin Na. CBT-LLM: A Chinese Large Language Model for Cognitive Behavioral Therapy-based Mental Health Question Answering. COLING 2024. [[arxiv]](https://arxiv.org/abs/2403.16008)
-1. Zan et al. CodeS: Natural Language to Code Repository via Multi-Layer Sketch. 2024. [[arxiv]](https://arxiv.org/abs/2403.16443)
-1. Liu et al. Extensive Self-Contrast Enables Feedback-Free Language Model Alignment. 2024. [[arxiv]](https://arxiv.org/abs/2404.00604)
-1. Luo et al. BAdam: A Memory Efficient Full Parameter Training Method for Large Language Models. 2024. [[arxiv]](https://arxiv.org/abs/2404.02827)
-1. Du et al. Chinese Tiny LLM: Pretraining a Chinese-Centric Large Language Model. 2024. [[arxiv]](https://arxiv.org/abs/2404.04167)
-1. Ma et al. Parameter Efficient Quasi-Orthogonal Fine-Tuning via Givens Rotation. ICML 2024. [[arxiv]](https://arxiv.org/abs/2404.04316)
-1. Liu et al. Dynamic Generation of Personalities with Large Language Models. 2024. [[arxiv]](https://arxiv.org/abs/2404.07084)
-1. Shang et al. How Far Have We Gone in Stripped Binary Code Understanding Using Large Language Models. 2024. [[arxiv]](https://arxiv.org/abs/2404.09836)
-1. Huang et al. LLMTune: Accelerate Database Knob Tuning with Large Language Models. 2024. [[arxiv]](https://arxiv.org/abs/2404.11581)
-1. Deng et al. Text-Tuple-Table: Towards Information Integration in Text-to-Table Generation via Global Tuple Extraction. 2024. [[arxiv]](https://arxiv.org/abs/2404.14215)
-1. Acikgoz et al. Hippocrates: An Open-Source Framework for Advancing Large Language Models in Healthcare. 2024. [[arxiv]](https://arxiv.org/abs/2404.16621)
-1. Zhang et al. Small Language Models Need Strong Verifiers to Self-Correct Reasoning. ACL 2024 Findings. [[arxiv]](https://arxiv.org/abs/2404.17140)
-1. Zhou et al. FREB-TQA: A Fine-Grained Robustness Evaluation Benchmark for Table Question Answering. NAACL 2024. [[arxiv]](https://arxiv.org/abs/2404.18585)
-1. Xu et al. Large Language Models for Cyber Security: A Systematic Literature Review. 2024. [[arxiv]](https://arxiv.org/abs/2405.04760)
-1. Dammu et al. "They are uncultured": Unveiling Covert Harms and Social Threats in LLM Generated Conversations. 2024. [[arxiv]](https://arxiv.org/abs/2405.05378)
-1. Yi et al. A safety realignment framework via subspace-oriented model fusion for large language models. 2024. [[arxiv]](https://arxiv.org/abs/2405.09055)
-1. Lou et al. SPO: Multi-Dimensional Preference Sequential Alignment With Implicit Reward Modeling. 2024. [[arxiv]](https://arxiv.org/abs/2405.12739)
-1. Zhang et al. Getting More from Less: Large Language Models are Good Spontaneous Multilingual Learners. 2024. [[arxiv]](https://arxiv.org/abs/2405.13816)
-1. Zhang et al. TS-Align: A Teacher-Student Collaborative Framework for Scalable Iterative Finetuning of Large Language Models. 2024. [[arxiv]](https://arxiv.org/abs/2405.20215)
-1. Zihong Chen. Sentence Segmentation and Sentence Punctuation Based on XunziALLM. 2024. [[paper]](https://aclanthology.org/2024.lt4hala-1.30)
-1. Gao et al. The Best of Both Worlds: Toward an Honest and Helpful Large Language Model. 2024. [[arxiv]](https://arxiv.org/abs/2406.00380)
-1. Wang and Song. MARS: Benchmarking the Metaphysical Reasoning Abilities of Language Models with a Multi-task Evaluation Dataset. 2024. [[arxiv]](https://arxiv.org/abs/2406.02106)
-1. Hu et al. Computational Limits of Low-Rank Adaptation (LoRA) for Transformer-Based Models. 2024. [[arxiv]](https://arxiv.org/abs/2406.03136)
-1. Ge et al. Time Sensitive Knowledge Editing through Efficient Finetuning. ACL 2024. [[arxiv]](https://arxiv.org/abs/2406.04496)
-1. Tan et al. Peer Review as A Multi-Turn and Long-Context Dialogue with Role-Based Interactions. 2024. [[arxiv]](https://arxiv.org/abs/2406.05688)
-1. Song et al. Turbo Sparse: Achieving LLM SOTA Performance with Minimal Activated Parameters. 2024. [[arxiv]](https://arxiv.org/abs/2406.05955)
-1. Gu et al. RWKV-CLIP: A Robust Vision-Language Representation Learner. 2024. [[arxiv]](https://arxiv.org/abs/2406.06973)
-1. Chen et al. Advancing Tool-Augmented Large Language Models: Integrating Insights from Errors in Inference Trees. 2024. [[arxiv]](https://arxiv.org/abs/2406.07115)
-1. Zhu et al. Are Large Language Models Good Statisticians?. 2024. [[arxiv]](https://arxiv.org/abs/2406.07815)
-1. Li et al. Know the Unknown: An Uncertainty-Sensitive Method for LLM Instruction Tuning. 2024. [[arxiv]](https://arxiv.org/abs/2406.10099)
-1. Ding et al. IntentionQA: A Benchmark for Evaluating Purchase Intention Comprehension Abilities of Language Models in E-commerce. 2024. [[arxiv]](https://arxiv.org/abs/2406.10173)
-1. He et al. COMMUNITY-CROSS-INSTRUCT: Unsupervised Instruction Generation for Aligning Large Language Models to Online Communities. 2024. [[arxiv]](https://arxiv.org/abs/2406.12074)
-1. Lin et al. FVEL: Interactive Formal Verification Environment with Large Language Models via Theorem Proving. 2024. [[arxiv]](https://arxiv.org/abs/2406.14408)
-1. Treutlein et al. Connecting the Dots: LLMs can Infer and Verbalize Latent Structure from Disparate Training Data. 2024. [[arxiv]](https://arxiv.org/abs/2406.14546)
-1. Feng et al. SS-Bench: A Benchmark for Social Story Generation and Evaluation. 2024. [[arxiv]](https://arxiv.org/abs/2406.15695)
-1. Feng et al. Self-Constructed Context Decompilation with Fined-grained Alignment Enhancement. 2024. [[arxiv]](https://arxiv.org/abs/2406.17233)
-1. Liu et al. Large Language Models for Cuffless Blood Pressure Measurement From Wearable Biosignals. 2024. [[arxiv]](https://arxiv.org/abs/2406.18069)
-1. Iyer et al. Exploring Very Low-Resource Translation with LLMs: The University of Edinburgh's Submission to AmericasNLP 2024 Translation Task. AmericasNLP 2024. [[paper]](https://aclanthology.org/2024.americasnlp-1.25)
-1. Li et al. Calibrating LLMs with Preference Optimization on Thought Trees for Generating Rationale in Science Question Scoring. 2024. [[arxiv]](https://arxiv.org/abs/2406.19949)
-1. Yang et al. Financial Knowledge Large Language Model. 2024. [[arxiv]](https://arxiv.org/abs/2407.00365)
-1. Lin et al. DogeRM: Equipping Reward Models with Domain Knowledge through Model Merging. 2024. [[arxiv]](https://arxiv.org/abs/2407.01470)
-1. Bako et al. Evaluating the Semantic Profiling Abilities of LLMs for Natural Language Utterances in Data Visualization. 2024. [[arxiv]](https://arxiv.org/abs/2407.06129)
-1. Huang et al. RoLoRA: Fine-tuning Rotated Outlier-free LLMs for Effective Weight-Activation Quantization. 2024. [[arxiv]](https://arxiv.org/abs/2407.08044)
-1. Jiang et al. LLM-Collaboration on Automatic Science Journalism for the General Audience. 2024. [[arxiv]](https://arxiv.org/abs/2407.09756)
-1. Inouye et al. Applied Auto-tuning on LoRA Hyperparameters. 2024. [[paper]](https://scholarcommons.scu.edu/cseng_senior/272/)
-1. Qi et al. Research on Tibetan Tourism Viewpoints information generation system based on LLM. 2024. [[arxiv]](https://arxiv.org/abs/2407.13561)
-1. Xu et al. Course-Correction: Safety Alignment Using Synthetic Preferences. 2024. [[arxiv]](https://arxiv.org/abs/2407.16637)
-1. Sun et al. LAMBDA: A Large Model Based Data Agent. 2024. [[arxiv]](https://arxiv.org/abs/2407.17535)
-1. Zhu et al. CollectiveSFT: Scaling Large Language Models for Chinese Medical Benchmark with Collective Instructions in Healthcare. 2024. [[arxiv]](https://arxiv.org/abs/2407.19705)
-1. Yu et al. Correcting Negative Bias in Large Language Models through Negative Attention Score Alignment. 2024. [[arxiv]](https://arxiv.org/abs/2408.00137)
-1. Xie et al. The Power of Personalized Datasets: Advancing Chinese Composition Writing for Elementary School through Targeted Model Fine-Tuning. IALP 2024. [[paper]](https://www.asianlp.sg/conferences/ialp2024/proceedings/papers/IALP2024_P055.pdf)
-1. Liu et al. Instruct-Code-Llama: Improving Capabilities of Language Model in Competition Level Code Generation by Online Judge Feedback. ICIC 2024. [[paper]](https://link.springer.com/chapter/10.1007/978-981-97-5669-8_11)
-1. Wang et al. Cybernetic Sentinels: Unveiling the Impact of Safety Data Selection on Model Security in Supervised Fine-Tuning. ICIC 2024. [[paper]](https://link.springer.com/chapter/10.1007/978-981-97-5669-8_23)
-1. Xia et al. Understanding the Performance and Estimating the Cost of LLM Fine-Tuning. 2024. [[arxiv]](https://arxiv.org/abs/2408.04693)
-1. Zeng et al. Perceive, Reflect, and Plan: Designing LLM Agent for Goal-Directed City Navigation without Instructions. 2024. [[arxiv]](https://arxiv.org/abs/2408.04168)
-1. Xia et al. Using Pre-trained Language Model for Accurate ESG Prediction. FinNLP 2024. [[paper]](https://aclanthology.org/2024.finnlp-2.1/)
-1. Liang et al. I-SHEEP: Self-Alignment of LLM from Scratch through an Iterative Self-Enhancement Paradigm. 2024. [[arxiv]](https://arxiv.org/abs/2408.08072)
-1. Bai et al. Aligning Large Language Model with Direct Multi-Preference Optimization for Recommendation. CIKM 2024. [[paper]](https://dl.acm.org/doi/10.1145/3627673.3679611)
-1. Zhang et al. CPsyCoun: A Report-based Multi-turn Dialogue Reconstruction and Evaluation Framework for Chinese Psychological Counseling. ACL 2024. [[paper]](https://aclanthology.org/2024.findings-acl.830.pdf)
-1. **[StarWhisper](https://github.com/Yu-Yang-Li/StarWhisper)**: A large language model for Astronomy, based on ChatGLM2-6B and Qwen-14B.
-1. **[DISC-LawLLM](https://github.com/FudanDISC/DISC-LawLLM)**: A large language model specialized in Chinese legal domain, based on Baichuan-13B, is capable of retrieving and reasoning on legal knowledge.
-1. **[Sunsimiao](https://github.com/X-D-Lab/Sunsimiao)**: A large language model specialized in Chinese medical domain, based on Baichuan-7B and ChatGLM-6B.
-1. **[CareGPT](https://github.com/WangRongsheng/CareGPT)**: A series of large language models for Chinese medical domain, based on LLaMA2-7B and Baichuan-13B.
-1. **[MachineMindset](https://github.com/PKU-YuanGroup/Machine-Mindset/)**: A series of MBTI Personality large language models, capable of giving any LLM 16 different personality types based on different datasets and training methods.
-1. **[Luminia-13B-v3](https://huggingface.co/Nekochu/Luminia-13B-v3)**: A large language model specialized in generate metadata for stable diffusion. [[demo]](https://huggingface.co/spaces/Nekochu/Luminia-13B_SD_Prompt)
-1. **[Chinese-LLaVA-Med](https://github.com/BUAADreamer/Chinese-LLaVA-Med)**: A multimodal large language model specialized in Chinese medical domain, based on LLaVA-1.5-7B.
-1. **[AutoRE](https://github.com/THUDM/AutoRE)**: A document-level relation extraction system based on large language models.
-1. **[NVIDIA RTX AI Toolkit](https://github.com/NVIDIA/RTX-AI-Toolkit)**: SDKs for fine-tuning LLMs on Windows PC for NVIDIA RTX.
-1. **[LazyLLM](https://github.com/LazyAGI/LazyLLM)**: An easy and lazy way for building multi-agent LLMs applications and supports model fine-tuning via LLaMA Factory.
-1. **[RAG-Retrieval](https://github.com/NLPJCL/RAG-Retrieval)**: A full pipeline for RAG retrieval model fine-tuning, inference, and distillation. [[blog]](https://zhuanlan.zhihu.com/p/987727357)
-1. **[360-LLaMA-Factory](https://github.com/Qihoo360/360-LLaMA-Factory)**: A modified library that supports long sequence SFT & DPO using ring attention.
-1. **[Sky-T1](https://novasky-ai.github.io/posts/sky-t1/)**: An o1-like model fine-tuned by NovaSky AI with very small cost.
-1. **[WeClone](https://github.com/xming521/WeClone)**: One-stop solution for creating your digital avatar from chat logs.
-1. **[EmoLLM](https://github.com/SmartFlowAI/EmoLLM)**: A project about large language models (LLMs) and mental health.
-</details>
-
-## License
-
-This repository is licensed under the [Apache-2.0 License](LICENSE).
-
-Please follow the model licenses to use the corresponding model weights: [Baichuan 2](https://huggingface.co/baichuan-inc/Baichuan2-7B-Base/blob/main/Community%20License%20for%20Baichuan%202%20Model.pdf) / [BLOOM](https://huggingface.co/spaces/bigscience/license) / [ChatGLM3](https://github.com/THUDM/ChatGLM3/blob/main/MODEL_LICENSE) / [Command R](https://cohere.com/c4ai-cc-by-nc-license) / [DeepSeek](https://github.com/deepseek-ai/DeepSeek-LLM/blob/main/LICENSE-MODEL) / [Falcon](https://huggingface.co/tiiuae/falcon-180B/blob/main/LICENSE.txt) / [Gemma](https://ai.google.dev/gemma/terms) / [GLM-4](https://huggingface.co/THUDM/glm-4-9b/blob/main/LICENSE) / [GPT-2](https://github.com/openai/gpt-2/blob/master/LICENSE) / [Granite](LICENSE) / [Index](https://huggingface.co/IndexTeam/Index-1.9B/blob/main/LICENSE) / [InternLM](https://github.com/InternLM/InternLM#license) / [Llama](https://github.com/facebookresearch/llama/blob/main/MODEL_CARD.md) / [Llama 2](https://ai.meta.com/llama/license/) / [Llama 3](https://llama.meta.com/llama3/license/) / [Llama 4](https://github.com/meta-llama/llama-models/blob/main/models/llama4/LICENSE) / [MiniCPM](https://github.com/OpenBMB/MiniCPM/blob/main/MiniCPM%20Model%20License.md) / [Mistral/Mixtral/Pixtral](LICENSE) / [OLMo](LICENSE) / [Phi-1.5/Phi-2](https://huggingface.co/microsoft/phi-1_5/resolve/main/Research%20License.docx) / [Phi-3/Phi-4](https://huggingface.co/microsoft/Phi-3-mini-4k-instruct/blob/main/LICENSE) / [Qwen](https://github.com/QwenLM/Qwen/blob/main/Tongyi%20Qianwen%20LICENSE%20AGREEMENT) / [Skywork](https://huggingface.co/Skywork/Skywork-13B-base/blob/main/Skywork%20Community%20License.pdf) / [StarCoder 2](https://huggingface.co/spaces/bigcode/bigcode-model-license-agreement) / [TeleChat2](https://huggingface.co/Tele-AI/telechat-7B/blob/main/TeleChat%E6%A8%A1%E5%9E%8B%E7%A4%BE%E5%8C%BA%E8%AE%B8%E5%8F%AF%E5%8D%8F%E8%AE%AE.pdf) / [XVERSE](https://github.com/xverse-ai/XVERSE-13B/blob/main/MODEL_LICENSE.pdf) / [Yi](https://huggingface.co/01-ai/Yi-6B/blob/main/LICENSE) / [Yi-1.5](LICENSE) / [Yuan 2](https://github.com/IEIT-Yuan/Yuan-2.0/blob/main/LICENSE-Yuan)
-
->>>>>>> f00742b0
 ## Citation
 
 If you find our work useful, please cite our paper:
